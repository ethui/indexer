[reth]
db = "/mnt/data/eth/sepolia/reth/db"
static_files = "/mnt/data/eth/sepolia/reth/static_files"

[chain]
chain_id = 11155111
start_block = 4700000

[sync]
buffer_size = 1000

[http]
port = 8080
jwt_secret_env = "ETHUI_JWT_SECRET"

[db]
url = "postgres://ethui_indexer:ethui-indexer&12345@localhost/ethui_indexer"

<<<<<<< HEAD
[payment]
address = "0x0063A660Fb166E9deF01C7B4fd0303B054Ed1B9e"
min_amount = "10000000000000000"                       # 0.01 ether
=======
[whitelist]
file = "/home/naps62/ethui/whitelists/lists/all.txt"
>>>>>>> 20c7dcd2
<|MERGE_RESOLUTION|>--- conflicted
+++ resolved
@@ -16,11 +16,9 @@
 [db]
 url = "postgres://ethui_indexer:ethui-indexer&12345@localhost/ethui_indexer"
 
-<<<<<<< HEAD
 [payment]
 address = "0x0063A660Fb166E9deF01C7B4fd0303B054Ed1B9e"
 min_amount = "10000000000000000"                       # 0.01 ether
-=======
+
 [whitelist]
-file = "/home/naps62/ethui/whitelists/lists/all.txt"
->>>>>>> 20c7dcd2
+file = "/home/naps62/ethui/whitelists/lists/all.txt"