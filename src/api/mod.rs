--- conflicted
+++ resolved
@@ -1,13 +1,12 @@
 mod auth;
 mod error;
 mod routes;
+mod test_utils;
 
 use std::net::SocketAddr;
 
-<<<<<<< HEAD
 use axum::Extension;
-=======
->>>>>>> 11d71e11
+use jsonwebtoken::{DecodingKey, EncodingKey};
 use tokio::task::JoinHandle;
 use tower_http::cors::CorsLayer;
 use tracing::instrument;
@@ -23,8 +22,8 @@
         let listener = tokio::net::TcpListener::bind(addr).await.unwrap();
 
         let jwt_secret = config.jwt_secret();
-        let encoding_key = jsonwebtoken::EncodingKey::from_secret(jwt_secret.as_ref());
-        let decoding_key = jsonwebtoken::DecodingKey::from_secret(jwt_secret.as_ref());
+        let encoding_key = EncodingKey::from_secret(jwt_secret.as_ref());
+        let decoding_key = DecodingKey::from_secret(jwt_secret.as_ref());
 
         let app = router()
             .layer(CorsLayer::permissive())
