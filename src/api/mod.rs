mod app;
mod app_state;
mod auth;
mod error;
mod test_utils;

use std::net::SocketAddr;

use tokio::task::JoinHandle;
use tracing::instrument;

<<<<<<< HEAD
use self::app::app;
use crate::{
    config::{HttpConfig, WhitelistConfig},
    db::Db,
};

#[allow(clippy::async_yields_async)]
#[instrument(name = "api", skip(db, config), fields(port = config.port))]
pub async fn start(
    db: Db,
    config: HttpConfig,
    whitelist: WhitelistConfig,
) -> JoinHandle<Result<(), std::io::Error>> {
    let addr = SocketAddr::from(([0, 0, 0, 0], config.port));
    let listener = tokio::net::TcpListener::bind(addr).await.unwrap();
    let app = app(db.clone(), config.jwt_secret(), whitelist);
=======
use self::{app::app, app_state::AppState};
use crate::{config::Config, db::Db};

#[allow(clippy::async_yields_async)]
#[instrument(name = "api", skip(db, config), fields(port = config.http.clone().unwrap().port))]
pub async fn start(db: Db, config: Config) -> JoinHandle<Result<(), std::io::Error>> {
    let http_config = config.http.clone().unwrap();

    let addr = SocketAddr::from(([0, 0, 0, 0], http_config.port));
    let listener = tokio::net::TcpListener::bind(addr).await.unwrap();

    let state = AppState { db, config };
    let app = app(http_config.jwt_secret(), state);
>>>>>>> e99d46da

    tokio::spawn(async move { axum::serve(listener, app).await })
}<|MERGE_RESOLUTION|>--- conflicted
+++ resolved
@@ -9,26 +9,11 @@
 use tokio::task::JoinHandle;
 use tracing::instrument;
 
-<<<<<<< HEAD
-use self::app::app;
+use self::{app::app, app_state::AppState};
 use crate::{
-    config::{HttpConfig, WhitelistConfig},
+    config::{Config, HttpConfig, WhitelistConfig},
     db::Db,
 };
-
-#[allow(clippy::async_yields_async)]
-#[instrument(name = "api", skip(db, config), fields(port = config.port))]
-pub async fn start(
-    db: Db,
-    config: HttpConfig,
-    whitelist: WhitelistConfig,
-) -> JoinHandle<Result<(), std::io::Error>> {
-    let addr = SocketAddr::from(([0, 0, 0, 0], config.port));
-    let listener = tokio::net::TcpListener::bind(addr).await.unwrap();
-    let app = app(db.clone(), config.jwt_secret(), whitelist);
-=======
-use self::{app::app, app_state::AppState};
-use crate::{config::Config, db::Db};
 
 #[allow(clippy::async_yields_async)]
 #[instrument(name = "api", skip(db, config), fields(port = config.http.clone().unwrap().port))]
@@ -37,10 +22,10 @@
 
     let addr = SocketAddr::from(([0, 0, 0, 0], http_config.port));
     let listener = tokio::net::TcpListener::bind(addr).await.unwrap();
+    let app = app(db.clone(), config.jwt_secret());
 
     let state = AppState { db, config };
     let app = app(http_config.jwt_secret(), state);
->>>>>>> e99d46da
 
     tokio::spawn(async move { axum::serve(listener, app).await })
 }