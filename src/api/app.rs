--- conflicted
+++ resolved
@@ -16,20 +16,9 @@
     auth::{Claims, IndexerAuth},
     error::{ApiError, ApiResult},
 };
-<<<<<<< HEAD
 use crate::{config::WhitelistConfig, db::Db};
 
-#[derive(Debug, Clone)]
-pub struct AppState {
-    db: Db,
-    whitelist: WhitelistConfig,
-}
-
-pub fn app(db: Db, jwt_secret: String, whitelist: WhitelistConfig) -> Router {
-=======
-
 pub fn app(jwt_secret: String, state: AppState) -> Router {
->>>>>>> e99d46da
     let encoding_key = EncodingKey::from_secret(jwt_secret.as_ref());
     let decoding_key = DecodingKey::from_secret(jwt_secret.as_ref());
 
@@ -47,11 +36,7 @@
         .layer(CorsLayer::permissive())
         .layer(Extension(encoding_key))
         .layer(Extension(decoding_key))
-<<<<<<< HEAD
-        .with_state(AppState { db, whitelist })
-=======
         .with_state(state)
->>>>>>> e99d46da
 }
 
 async fn health() -> impl IntoResponse {}
@@ -73,18 +58,15 @@
 
 pub async fn auth(
     Extension(encoding_key): Extension<EncodingKey>,
-<<<<<<< HEAD
-    State(AppState { db, whitelist }): State<AppState>,
-=======
     State(AppState { db, .. }): State<AppState>,
->>>>>>> e99d46da
     Json(auth): Json<AuthRequest>,
 ) -> ApiResult<impl IntoResponse> {
     auth.data
         .check(&auth.signature)
         .map_err(|_| ApiError::InvalidCredentials)?;
 
-    if whitelist.is_whitelisted(&auth.data.get_address()) {
+    if todo!() {
+        //whitelist.is_whitelisted(&auth.data.get_address()) {
         // TODO this registration needs to be verified (is the user whitelisted? did the user pay?)
         db.register(auth.data.address.into()).await?;
         let access_token = encode(&Header::default(), &Claims::from(auth.data), &encoding_key)?;
@@ -120,11 +102,7 @@
             auth::IndexerAuth,
             test_utils::{address, now, sign_typed_data, to_json_resp},
         },
-<<<<<<< HEAD
-        config::WhitelistConfig,
-=======
-        config::Config,
->>>>>>> e99d46da
+        config::{Config, WhitelistConfig},
         db::Db,
     };
 
@@ -159,21 +137,19 @@
     async fn build_app() -> Router {
         let jwt_secret = "secret".to_owned();
         let db = Db::connect_test().await.unwrap();
-<<<<<<< HEAD
-        let whitelist = WhitelistConfig::for_test(vec![reth_primitives::Address::from_str(
+
+        let mut config = Config::for_test();
+        config.whitelist = WhitelistConfig::for_test(vec![reth_primitives::Address::from_str(
             "0xf39fd6e51aad88f6f4ce6ab8827279cfffb92266",
         )
         .unwrap()]);
 
-        super::app(db, jwt_secret, whitelist)
-=======
         let state = AppState {
             db,
             config: Config::for_test(),
         };
 
         super::app(jwt_secret, state)
->>>>>>> e99d46da
     }
 
     #[rstest]
