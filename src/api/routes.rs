--- conflicted
+++ resolved
@@ -2,7 +2,6 @@
     extract::State,
     response::IntoResponse,
     routing::{get, post},
-<<<<<<< HEAD
     Extension, Json, Router,
 };
 use ethers_core::types::Address;
@@ -13,13 +12,6 @@
     auth::{jwt::Claims, signature::check_type_data},
     error::ApiResult,
 };
-=======
-    Json, Router,
-};
-use serde::Deserialize;
-
-use super::error::Result;
->>>>>>> 11d71e11
 use crate::db::Db;
 
 pub fn router() -> Router<Db> {
@@ -51,8 +43,7 @@
 pub struct AuthRequest {
     signature: String,
     address: Address,
-    current_timestamp: u64,
-    expiration_timestamp: u64,
+    valid_until: u64,
 }
 
 #[derive(Debug, Serialize)]
@@ -64,15 +55,9 @@
     Extension(encoding_key): Extension<EncodingKey>,
     Json(auth): Json<AuthRequest>,
 ) -> ApiResult<impl IntoResponse> {
-    check_type_data(
-        &auth.signature,
-        auth.address,
-        auth.current_timestamp,
-        auth.expiration_timestamp,
-    )?;
+    check_type_data(&auth.signature, auth.address, auth.valid_until)?;
 
-    let claims = Claims::new(auth.address, auth.expiration_timestamp as usize);
-    // Create the authorization token
+    let claims = Claims::new(auth.address, auth.valid_until as usize);
     let access_token = encode(&Header::default(), &claims, &encoding_key)?;
 
     // Send the authorized token
@@ -81,70 +66,57 @@
 
 #[cfg(test)]
 mod test {
-
-    use std::str::FromStr;
-
     use axum::{http::StatusCode, response::IntoResponse, Json};
     use color_eyre::Result;
     use ethers_core::types::Address;
+    use rstest::rstest;
 
     use super::{auth, AuthRequest};
     use crate::api::{
-        auth::signature::{test_utils, SignatureData},
+        auth::signature::SignatureData,
         error::ApiResult,
+        test_utils::{address, encoding_key, now, sign_typed_data},
     };
 
+    #[rstest]
     #[tokio::test]
-    async fn test_auth_valid_signature() -> ApiResult<()> {
-        let current_timestamp = std::time::SystemTime::now()
-            .duration_since(std::time::UNIX_EPOCH)?
-            .as_secs();
-        let expiration_timestamp = current_timestamp + 20 * 60;
-        let address: Address =
-            Address::from_str("0xf39fd6e51aad88f6f4ce6ab8827279cfffb92266").unwrap();
+    async fn test_auth_valid_signature(address: Address, now: u64) -> ApiResult<()> {
+        let valid_until = now + 20 * 60;
 
-        let data: SignatureData =
-            SignatureData::new(address, current_timestamp, expiration_timestamp);
-
-        let signature = test_utils::sign_type_data(data).await?.to_string();
+        let data: SignatureData = SignatureData::new(address, valid_until);
+        let signature = sign_typed_data(data).await?.to_string();
 
         let auth_request = AuthRequest {
             signature,
             address,
-            current_timestamp,
-            expiration_timestamp,
+            valid_until,
         };
 
-        let auth_response = auth(Json(auth_request)).await?.into_response();
+        let resp = auth(encoding_key(), Json(auth_request))
+            .await?
+            .into_response();
 
-        assert_eq!(auth_response.status(), StatusCode::OK);
+        assert_eq!(resp.status(), StatusCode::OK);
 
         Ok(())
     }
 
+    #[rstest]
     #[tokio::test]
-    async fn test_auth_valid_signature_invalid_timestamp() -> Result<()> {
+    async fn test_auth_valid_signature_invalid_timestamp(address: Address, now: u64) -> Result<()> {
         let twenty_minutes = 20 * 60;
-        let current_timestamp = std::time::SystemTime::now()
-            .duration_since(std::time::UNIX_EPOCH)?
-            .as_secs()
-            - twenty_minutes;
-        let expiration_timestamp = current_timestamp + twenty_minutes;
-        let address: Address =
-            Address::from_str("0xf39fd6e51aad88f6f4ce6ab8827279cfffb92266").unwrap();
+        let valid_until = now + twenty_minutes;
 
-        let data: SignatureData =
-            SignatureData::new(address, current_timestamp, expiration_timestamp);
+        let data: SignatureData = SignatureData::new(address, valid_until);
 
-        let signature = test_utils::sign_type_data(data).await?.to_string();
+        let signature = sign_typed_data(data).await?.to_string();
         let auth_request = AuthRequest {
             signature,
             address,
-            current_timestamp,
-            expiration_timestamp,
+            valid_until,
         };
 
-        let auth_response = auth(Json(auth_request)).await;
+        let auth_response = auth(encoding_key(), Json(auth_request)).await;
         assert!(auth_response.is_err());
 
         let _ = auth_response.map_err(|e| {
@@ -155,31 +127,25 @@
         Ok(())
     }
 
+    #[rstest]
     #[tokio::test]
-    async fn test_auth_invalid_signature() -> Result<()> {
-        let current_timestamp = std::time::SystemTime::now()
-            .duration_since(std::time::UNIX_EPOCH)?
-            .as_secs();
-        let expiration_timestamp = current_timestamp + 20 * 60;
-        let address: Address =
-            Address::from_str("0xf39fd6e51aad88f6f4ce6ab8827279cfffb92269").unwrap();
+    async fn test_auth_invalid_signature(address: Address, now: u64) -> Result<()> {
+        let valid_until = now + 20 * 60;
 
-        let data: SignatureData =
-            SignatureData::new(address, current_timestamp, expiration_timestamp);
+        let data: SignatureData = SignatureData::new(address, valid_until);
 
-        let signature = test_utils::sign_type_data(data).await?.to_string();
+        let signature = sign_typed_data(data).await?.to_string();
 
         let auth_request = AuthRequest {
             signature,
             address,
-            current_timestamp,
-            expiration_timestamp,
+            valid_until,
         };
 
-        let auth_response = auth(Json(auth_request)).await;
-        assert!(auth_response.is_err());
+        let resp = auth(encoding_key(), Json(auth_request)).await;
+        assert!(resp.is_err());
 
-        let _ = auth_response.map_err(|e| {
+        let _ = resp.map_err(|e| {
             let response = e.into_response();
             assert_eq!(response.status(), StatusCode::UNPROCESSABLE_ENTITY);
         });
