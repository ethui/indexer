use color_eyre::eyre::{self, Result};
use reth_db::{open_db_read_only, DatabaseEnv};
use std::ops::Range;

use reth_db::mdbx::{tx::Tx, RO};
use reth_primitives::{Header, Receipt, TransactionSignedNoHash};
use reth_provider::{
    BlockNumReader, BlockReader, DatabaseProvider, HeaderProvider, ProviderFactory,
    ReceiptProvider, TransactionsProvider,
};

use crate::{config::Config, db::models::Chain};

/// Wraps a provider to access Reth DB
/// While the indexer is heavily coupled to this particular provider,
/// it still benefits from abstracting it so it can be swapped out for testing purposes
#[derive(Debug)]
pub struct RethFactory {
    /// Reth Provider factory
    factory: ProviderFactory<DatabaseEnv>,

    /// Current Reth DB provider
    provider: DatabaseProvider<Tx<RO>>,
}

<<<<<<< HEAD
pub trait Provider: Sized + Send {
    /// Creates a new provider
    fn new(config: &Config, chain: &Chain) -> Result<Self>;

    /// Reloads the provider
    /// This is necessary when Reth receives a new block
    fn reload(&mut self) -> Result<()>;

    /// Returns the last block number
    fn last_block_number(&self) -> Result<u64>;

    /// Returns a block header by number
    fn block_header(&self, number: u64) -> Result<Option<Header>>;

    /// Returns the range of transaction IDs for a block
    fn block_tx_id_ranges(&self, number: u64) -> Result<Range<u64>>;

    /// Returns a transaction by ID
    fn tx_by_id(&self, tx_id: u64) -> Result<Option<TransactionSignedNoHash>>;

    /// Returns a receipt by ID
    fn receipt_by_id(&self, tx_id: u64) -> Result<Option<Receipt>>;
}

impl Provider for RethFactory {
=======
impl RethDBProvider {
>>>>>>> aec7df64
    /// Creates a new Reth DB provider
    pub fn new(config: &Config, chain: &Chain) -> Result<Self> {
        let chain_id = chain.chain_id as u64;
        let config = &config.reth;
        let db = open_db_read_only(&config.db, None)?;

        let spec = match chain_id {
            1 => (*reth_primitives::MAINNET).clone(),
            11155111 => (*reth_primitives::SEPOLIA).clone(),
            _ => return Err(eyre::eyre!("unsupported chain id {}", chain_id)),
        };

        let factory: ProviderFactory<reth_db::DatabaseEnv> = ProviderFactory::new(db, spec);

        let provider: reth_provider::DatabaseProvider<Tx<RO>> =
            factory.provider().unwrap_or_else(|e| panic!("{:?}", e));
        let provider2: reth_provider::DatabaseProvider<Tx<RO>> =
            factory.provider().unwrap_or_else(|e| panic!("{:?}", e));
        let provider3: reth_provider::DatabaseProvider<Tx<RO>> =
            factory.provider().unwrap_or_else(|e| panic!("{:?}", e));
        let provider4: reth_provider::DatabaseProvider<Tx<RO>> =
            factory.provider().unwrap_or_else(|e| panic!("{:?}", e));
        dbg!(provider3);
        Ok(Self { factory, provider })
    }

    /// Reloads the provider
    /// This is necessary when Reth receives a new block
    pub fn reload(&mut self) -> Result<()> {
        self.provider = self.factory.provider()?;
        Ok(())
    }

    /// Returns the last block number
    pub fn last_block_number(&self) -> Result<u64> {
        Ok(self.provider.last_block_number()?)
    }

    /// Returns a block header by number
    pub fn block_header(&self, number: u64) -> Result<Option<Header>> {
        Ok(self.provider.header_by_number(number)?)
    }

    /// Returns the range of transaction IDs for a block
    pub fn block_tx_id_ranges(&self, number: u64) -> Result<Range<u64>> {
        let indices = match self.provider.block_body_indices(number)? {
            Some(indices) => indices,
            None => return Ok(Default::default()),
        };

        Ok(indices.first_tx_num..indices.first_tx_num + indices.tx_count)
    }

    /// Returns a transaction by ID
    pub fn tx_by_id(&self, tx_id: u64) -> Result<Option<TransactionSignedNoHash>> {
        Ok(self.provider.transaction_by_id_no_hash(tx_id)?)
    }

    /// Returns a receipt by ID
    pub fn receipt_by_id(&self, tx_id: u64) -> Result<Option<Receipt>> {
        Ok(self.provider.receipt(tx_id)?)
    }
}<|MERGE_RESOLUTION|>--- conflicted
+++ resolved
@@ -1,13 +1,8 @@
 use color_eyre::eyre::{self, Result};
 use reth_db::{open_db_read_only, DatabaseEnv};
-use std::ops::Range;
 
 use reth_db::mdbx::{tx::Tx, RO};
-use reth_primitives::{Header, Receipt, TransactionSignedNoHash};
-use reth_provider::{
-    BlockNumReader, BlockReader, DatabaseProvider, HeaderProvider, ProviderFactory,
-    ReceiptProvider, TransactionsProvider,
-};
+use reth_provider::{DatabaseProvider, ProviderFactory};
 
 use crate::{config::Config, db::models::Chain};
 
@@ -15,43 +10,12 @@
 /// While the indexer is heavily coupled to this particular provider,
 /// it still benefits from abstracting it so it can be swapped out for testing purposes
 #[derive(Debug)]
-pub struct RethFactory {
+pub struct RethProvider {
     /// Reth Provider factory
     factory: ProviderFactory<DatabaseEnv>,
-
-    /// Current Reth DB provider
-    provider: DatabaseProvider<Tx<RO>>,
 }
 
-<<<<<<< HEAD
-pub trait Provider: Sized + Send {
-    /// Creates a new provider
-    fn new(config: &Config, chain: &Chain) -> Result<Self>;
-
-    /// Reloads the provider
-    /// This is necessary when Reth receives a new block
-    fn reload(&mut self) -> Result<()>;
-
-    /// Returns the last block number
-    fn last_block_number(&self) -> Result<u64>;
-
-    /// Returns a block header by number
-    fn block_header(&self, number: u64) -> Result<Option<Header>>;
-
-    /// Returns the range of transaction IDs for a block
-    fn block_tx_id_ranges(&self, number: u64) -> Result<Range<u64>>;
-
-    /// Returns a transaction by ID
-    fn tx_by_id(&self, tx_id: u64) -> Result<Option<TransactionSignedNoHash>>;
-
-    /// Returns a receipt by ID
-    fn receipt_by_id(&self, tx_id: u64) -> Result<Option<Receipt>>;
-}
-
-impl Provider for RethFactory {
-=======
-impl RethDBProvider {
->>>>>>> aec7df64
+impl RethProvider {
     /// Creates a new Reth DB provider
     pub fn new(config: &Config, chain: &Chain) -> Result<Self> {
         let chain_id = chain.chain_id as u64;
@@ -66,52 +30,10 @@
 
         let factory: ProviderFactory<reth_db::DatabaseEnv> = ProviderFactory::new(db, spec);
 
-        let provider: reth_provider::DatabaseProvider<Tx<RO>> =
-            factory.provider().unwrap_or_else(|e| panic!("{:?}", e));
-        let provider2: reth_provider::DatabaseProvider<Tx<RO>> =
-            factory.provider().unwrap_or_else(|e| panic!("{:?}", e));
-        let provider3: reth_provider::DatabaseProvider<Tx<RO>> =
-            factory.provider().unwrap_or_else(|e| panic!("{:?}", e));
-        let provider4: reth_provider::DatabaseProvider<Tx<RO>> =
-            factory.provider().unwrap_or_else(|e| panic!("{:?}", e));
-        dbg!(provider3);
-        Ok(Self { factory, provider })
+        Ok(Self { factory })
     }
 
-    /// Reloads the provider
-    /// This is necessary when Reth receives a new block
-    pub fn reload(&mut self) -> Result<()> {
-        self.provider = self.factory.provider()?;
-        Ok(())
-    }
-
-    /// Returns the last block number
-    pub fn last_block_number(&self) -> Result<u64> {
-        Ok(self.provider.last_block_number()?)
-    }
-
-    /// Returns a block header by number
-    pub fn block_header(&self, number: u64) -> Result<Option<Header>> {
-        Ok(self.provider.header_by_number(number)?)
-    }
-
-    /// Returns the range of transaction IDs for a block
-    pub fn block_tx_id_ranges(&self, number: u64) -> Result<Range<u64>> {
-        let indices = match self.provider.block_body_indices(number)? {
-            Some(indices) => indices,
-            None => return Ok(Default::default()),
-        };
-
-        Ok(indices.first_tx_num..indices.first_tx_num + indices.tx_count)
-    }
-
-    /// Returns a transaction by ID
-    pub fn tx_by_id(&self, tx_id: u64) -> Result<Option<TransactionSignedNoHash>> {
-        Ok(self.provider.transaction_by_id_no_hash(tx_id)?)
-    }
-
-    /// Returns a receipt by ID
-    pub fn receipt_by_id(&self, tx_id: u64) -> Result<Option<Receipt>> {
-        Ok(self.provider.receipt(tx_id)?)
+    pub fn get(&self) -> Result<DatabaseProvider<Tx<RO>>> {
+        Ok(self.factory.provider()?)
     }
 }