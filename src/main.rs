mod api;
mod config;
mod db;
mod rearrange;
mod sync;

use std::sync::Arc;

use color_eyre::eyre::Result;
use config::Config;
use tokio::{signal, sync::mpsc};
use tokio_util::{sync::CancellationToken, task::TaskTracker};
use tracing::info;
use tracing_subscriber::{fmt::format::FmtSpan, EnvFilter};

use self::{
    db::Db,
    sync::{BackfillManager, Forward, SyncJob},
};
use crate::sync::{RethProviderFactory, StopStrategy};

#[tokio::main]
async fn main() -> Result<()> {
    setup()?;

    let config = Config::read()?;

    // set up a few random things
    let (account_tx, account_rx) = mpsc::unbounded_channel();
    let (job_tx, job_rx) = mpsc::unbounded_channel();
    let db = Db::connect(&config, account_tx, job_tx).await?;
    let chain = db.setup_chain(&config.chain).await?;
    let provider_factory = Arc::new(RethProviderFactory::new(&config, &chain)?);
    let token = CancellationToken::new();

    // setup each task
    let sync = Forward::new(
        db.clone(),
        &config,
        chain,
        provider_factory.clone(),
        account_rx,
        token.clone(),
    )
    .await?;
    let backfill = BackfillManager::new(
        db.clone(),
        &config,
        provider_factory.clone(),
        job_rx,
        StopStrategy::Token(token.clone()),
    );
<<<<<<< HEAD
    let api = config
        .http
        .map(|c| api::start(db.clone(), c, config.whitelist));
=======
    let api = config.clone().http.map(|_| api::start(db.clone(), config));
>>>>>>> e99d46da

    // spawn and track tasks
    let tracker = TaskTracker::new();
    tracker.spawn(sync.run());
    tracker.spawn(backfill.run());
    api.map(|t| tracker.spawn(t));

    // termination handling
    signal::ctrl_c().await?;
    token.cancel();
    tracker.close();
    tracker.wait().await;

    info!("graceful shutdown achieved. Closing");

    Ok(())
}

fn setup() -> Result<()> {
    color_eyre::install()?;

    let filter = EnvFilter::from_default_env();

    let subscriber = tracing_subscriber::FmtSubscriber::builder()
        .with_env_filter(filter)
        .with_span_events(FmtSpan::NEW)
        .compact()
        .finish();
    tracing::subscriber::set_global_default(subscriber)?;

    Ok(())
}<|MERGE_RESOLUTION|>--- conflicted
+++ resolved
@@ -50,13 +50,8 @@
         job_rx,
         StopStrategy::Token(token.clone()),
     );
-<<<<<<< HEAD
-    let api = config
-        .http
-        .map(|c| api::start(db.clone(), c, config.whitelist));
-=======
+    let api = config.http.map(|c| api::start(db.clone(), c));
     let api = config.clone().http.map(|_| api::start(db.clone(), config));
->>>>>>> e99d46da
 
     // spawn and track tasks
     let tracker = TaskTracker::new();
