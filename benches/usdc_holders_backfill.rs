mod utils;

use std::sync::Arc;

use color_eyre::Result;
use criterion::*;
use diesel::{
    sql_query,
    sql_types::{Array, Bytea, Integer},
    RunQueryDsl,
};
use iron_indexer::sync::RethProviderFactory;
use iron_indexer::{
    config::Config,
    db::{types::Address, Db},
    sync::{BackfillManager, StopStrategy},
};
use tokio::sync::mpsc;

use self::utils::one_time_setup;

/// truncates DB
/// seeds 1000 initial users
/// and creates a set of backfill jobs
fn setup(concurrency: usize, jobs: u64, job_size: u64) -> Result<Config> {
    let (mut config, mut conn) = utils::setup("benches/iron-indexer.toml")?;
    config.sync.backfill_concurrency = concurrency;

    let addresses: Vec<Address> =
        std::fs::read_to_string("benches/datasets/sepolia-usdc-holders.txt")?
            .lines()
            .take(1000)
            .map(|l| Address(l.parse().unwrap()))
            .collect();

    // create N non-overlapping jobs
    for i in 0..jobs {
        // the "+ 1" ensures each job is non-adjacent and does not reorg into a single large block
        let start_block = config.chain.start_block as i32 - i as i32 * (job_size as i32 * 2);
        sql_query(
            "INSERT INTO backfill_jobs (low, high, chain_id, addresses) VALUES ($1, $2, $3, $4)",
        )
        .bind::<Integer, _>(start_block - job_size as i32)
        .bind::<Integer, _>(start_block)
        .bind::<Integer, _>(config.chain.chain_id)
        .bind::<Array<Bytea>, _>(&addresses[0..1])
        .execute(&mut conn)?;
    }

    Ok(config)
}

async fn run(config: Config) -> Result<()> {
    let (account_tx, _account_rx) = mpsc::unbounded_channel();
    let (job_tx, job_rx) = mpsc::unbounded_channel();
    let db = Db::connect(&config, account_tx, job_tx).await?;
    let chain = db.setup_chain(&config.chain).await?;

<<<<<<< HEAD
    let provider_factory = Arc::new(RwLock::new(RethProviderFactory::new(&config, &chain)?));
=======
    let provider_factory = Arc::new(RethProvider::new(&config, &chain)?);
>>>>>>> 2d8fc2d0
    let backfill = BackfillManager::new(
        db.clone(),
        &config,
        provider_factory,
        job_rx,
        StopStrategy::OnFinish,
    );

    backfill.run().await?;

    Ok(())
}

/// Processes a total of 100k blocks in different configurations:
///   - from 1 to 10000 concurrent jobs
///   - job size varies from 1 block to 1000 blocks per job
fn backfill_1000jobsx1000blocks(c: &mut Criterion) {
    one_time_setup("benches/iron-indexer.toml").unwrap();

    let rt = tokio::runtime::Runtime::new().unwrap();
    let mut group = c.benchmark_group("backfill_1000jobsx1000blocks");
    group.sample_size(10);
    let jobs = 128;
    let job_size = 40;
    group.throughput(Throughput::Elements(jobs * job_size));

    for concurrency in [1, 16, 32, 64, 128].iter() {
        group.bench_with_input(
            BenchmarkId::from_parameter(concurrency),
            concurrency,
            |b, concurrency| {
                b.to_async(&rt).iter_batched(
                    || {
                        setup(*concurrency, jobs, job_size)
                            .unwrap_or_else(|e| panic!("{}", e.to_string()))
                    },
                    |config| async move { run(config).await },
                    BatchSize::LargeInput,
                )
            },
        );
    }

    group.finish();
}

criterion_group!(benches, backfill_1000jobsx1000blocks);
criterion_main!(benches);<|MERGE_RESOLUTION|>--- conflicted
+++ resolved
@@ -56,11 +56,7 @@
     let db = Db::connect(&config, account_tx, job_tx).await?;
     let chain = db.setup_chain(&config.chain).await?;
 
-<<<<<<< HEAD
-    let provider_factory = Arc::new(RwLock::new(RethProviderFactory::new(&config, &chain)?));
-=======
-    let provider_factory = Arc::new(RethProvider::new(&config, &chain)?);
->>>>>>> 2d8fc2d0
+    let provider_factory = Arc::new(RethProviderFactory::new(&config, &chain)?);
     let backfill = BackfillManager::new(
         db.clone(),
         &config,
